--- conflicted
+++ resolved
@@ -1,11 +1,7 @@
 name = "T8code"
 uuid = "d0cc0030-9a40-4274-8435-baadcfd54fa1"
 authors = ["Johannes Markert <johannes.markert@dlr.de>"]
-<<<<<<< HEAD
 version = "0.5.0"
-=======
-version = "0.4.4"
->>>>>>> 2fc1a701
 
 [deps]
 CEnum = "fa961155-64e5-5f13-b03f-caf6b980ea82"
@@ -26,8 +22,4 @@
 Reexport = "0.2, 1.0"
 TOML = "1"
 julia = "1.6"
-<<<<<<< HEAD
-t8code_jll = "=1.6.1"
-=======
-t8code_jll = "=1.1.2"
->>>>>>> 2fc1a701
+t8code_jll = "=1.6.1"