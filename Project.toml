name = "T8code"
uuid = "d0cc0030-9a40-4274-8435-baadcfd54fa1"
authors = ["Johannes Markert <johannes.markert@dlr.de>"]
<<<<<<< HEAD
version = "0.7.0"
=======
version = "0.6.0"
>>>>>>> 226dc406

[deps]
CEnum = "fa961155-64e5-5f13-b03f-caf6b980ea82"
Libdl = "8f399da3-3557-5675-b5ff-fb832c97cbdb"
MPI = "da04e1cc-30fd-572f-bb4f-1f8673147195"
MPIPreferences = "3da0fdf6-3ccc-4f1b-acd9-58baa6c99267"
Preferences = "21216c6a-2e73-6563-6e65-726566657250"
Reexport = "189a3867-3050-52da-a836-e630ba90ab69"
UUIDs = "cf7118a7-6976-5b1a-9a39-7adc72f591a4"
t8code_jll = "4ee9bed8-4011-53f7-90c2-22363c2f500d"

[compat]
CEnum = "0.4, 0.5"
Libdl = "1"
MPI = "0.20"
MPIPreferences = "0.1.3"
Preferences = "1.2"
Reexport = "0.2, 1.0"
UUIDs = "1"
julia = "1.6"
<<<<<<< HEAD
t8code_jll = "3.0.0"
=======
t8code_jll = "=2.0.0"
>>>>>>> 226dc406
<|MERGE_RESOLUTION|>--- conflicted
+++ resolved
@@ -1,11 +1,7 @@
 name = "T8code"
 uuid = "d0cc0030-9a40-4274-8435-baadcfd54fa1"
 authors = ["Johannes Markert <johannes.markert@dlr.de>"]
-<<<<<<< HEAD
 version = "0.7.0"
-=======
-version = "0.6.0"
->>>>>>> 226dc406
 
 [deps]
 CEnum = "fa961155-64e5-5f13-b03f-caf6b980ea82"
@@ -26,8 +22,4 @@
 Reexport = "0.2, 1.0"
 UUIDs = "1"
 julia = "1.6"
-<<<<<<< HEAD
-t8code_jll = "3.0.0"
-=======
-t8code_jll = "=2.0.0"
->>>>>>> 226dc406
+t8code_jll = "=3.0.0"