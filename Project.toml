--- conflicted
+++ resolved
@@ -16,13 +16,10 @@
 t8code_jll = "4ee9bed8-4011-53f7-90c2-22363c2f500d"
 
 [compat]
-<<<<<<< HEAD
 Reexport = "1"
-=======
 MPI = "0.20"
 P4est = "0.4"
 Preferences = "1"
 MPIPreferences = "0.1"
 CEnum = "0.4"
-Clang = "0.17"
->>>>>>> cb371ddd
+Clang = "0.17"