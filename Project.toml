name = "T8code"
uuid = "d0cc0030-9a40-4274-8435-baadcfd54fa1"
authors = ["Johannes Markert <johannes.markert@dlr.de>"]
<<<<<<< HEAD
version = "1.5.2"
=======
version = "0.4.3"
>>>>>>> 9183a514

[deps]
CEnum = "fa961155-64e5-5f13-b03f-caf6b980ea82"
Libdl = "8f399da3-3557-5675-b5ff-fb832c97cbdb"
MPI = "da04e1cc-30fd-572f-bb4f-1f8673147195"
MPIPreferences = "3da0fdf6-3ccc-4f1b-acd9-58baa6c99267"
Preferences = "21216c6a-2e73-6563-6e65-726566657250"
Reexport = "189a3867-3050-52da-a836-e630ba90ab69"
TOML = "fa267f1f-6049-4f14-aa54-33bafae1ed76"
UUIDs = "cf7118a7-6976-5b1a-9a39-7adc72f591a4"
t8code_jll = "4ee9bed8-4011-53f7-90c2-22363c2f500d"

[compat]
CEnum = "0.4, 0.5"
MPI = "0.20"
MPIPreferences = "0.1"
Preferences = "1"
Reexport = "0.2, 1.0"
TOML = "1"
julia = "1.6"
t8code_jll = "1.1.2"<|MERGE_RESOLUTION|>--- conflicted
+++ resolved
@@ -1,11 +1,7 @@
 name = "T8code"
 uuid = "d0cc0030-9a40-4274-8435-baadcfd54fa1"
 authors = ["Johannes Markert <johannes.markert@dlr.de>"]
-<<<<<<< HEAD
 version = "1.5.2"
-=======
-version = "0.4.3"
->>>>>>> 9183a514
 
 [deps]
 CEnum = "fa961155-64e5-5f13-b03f-caf6b980ea82"
